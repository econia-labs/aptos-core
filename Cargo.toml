--- conflicted
+++ resolved
@@ -432,10 +432,6 @@
 datatest-stable = "0.1.1"
 debug-ignore = { version = "1.0.3", features = ["serde"] }
 derivative = "2.2.0"
-<<<<<<< HEAD
-diesel = { version = "2.0.4", features = ["chrono", "postgres", "r2d2", "numeric", "serde_json"] }
-diesel_migrations = { version = "2.0.0", features = ["postgres"] }
-=======
 diesel = { version = "2.1.0", features = [
     "chrono",
     "postgres",
@@ -444,7 +440,6 @@
     "serde_json",
 ] }
 diesel_migrations = { version = "2.1.0", features = ["postgres"] }
->>>>>>> bea5520c
 digest = "0.9.0"
 dir-diff = "0.3.2"
 dirs = "4.0.0"
